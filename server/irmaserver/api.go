// Package irmaserver is a library that allows IRMA verifiers, issuers or attribute-based signature
// applications to perform IRMA sessions with irmaclient instances (i.e. the IRMA app). It exposes
// functions for handling IRMA sessions and a HTTP handler that handles the sessions with the
// irmaclient.
package irmaserver

import (
	"context"
	"github.com/bsm/redislock"
	"github.com/go-redis/redis/v8"
	"net/http"
	"time"

	"github.com/alexandrevicenzi/go-sse"
	"github.com/go-chi/chi"
	"github.com/go-errors/errors"
	"github.com/jasonlvhit/gocron"
	irma "github.com/privacybydesign/irmago"
	"github.com/privacybydesign/irmago/server"
	"github.com/sirupsen/logrus"
)

type Server struct {
	conf             *server.Configuration
	router           *chi.Mux
	sessions         sessionStore
	scheduler        *gocron.Scheduler
	stopScheduler    chan bool
	serverSentEvents *sse.Server
}

// Default server instance
var s *Server

// Initialize the default server instance with the specified configuration using New().
func Initialize(conf *server.Configuration) (err error) {
	s, err = New(conf)
	return
}
func New(conf *server.Configuration) (*Server, error) {
	if err := conf.Check(); err != nil {
		return nil, err
	}

	var e *sse.Server
	if conf.EnableSSE {
		e = eventServer(conf)
	}
	conf.IrmaConfiguration.Revocation.ServerSentEvents = e

	s := &Server{
<<<<<<< HEAD
		conf:             conf,
		scheduler:        gocron.NewScheduler(),
		handlers:         make(map[irma.RequestorToken]server.SessionHandler),
=======
		conf:      conf,
		scheduler: gocron.NewScheduler(),
		sessions: &memorySessionStore{
			requestor: make(map[irma.RequestorToken]*session),
			client:    make(map[irma.ClientToken]*session),
			conf:      conf,
		},
>>>>>>> 4962cf59
		serverSentEvents: e,
	}

	switch conf.StoreType {
	case "":
		fallthrough // no specification defaults to the memory session store
	case "memory":
		s.sessions = &memorySessionStore{
			requestor: make(map[irma.RequestorToken]*session),
			client:    make(map[irma.ClientToken]*session),
			conf:      conf,
		}

		s.scheduler.Every(10).Seconds().Do(func() {
			s.sessions.(*memorySessionStore).deleteExpired()
		})
	case "redis":
		//setup client
		cl := redis.NewClient(&redis.Options{
			Addr:     conf.RedisSettings.Addr,
			Password: conf.RedisSettings.Password,
			DB:       conf.RedisSettings.DB,
		})
		if err := cl.Ping(context.Background()).Err(); err != nil {
			return nil, err
		}
		s.sessions = &redisSessionStore{
			client: cl,
			conf:   conf,
			locker: redislock.New(cl),
		}
	default:
		return nil, errors.New("storeType not known")
	}

	s.scheduler.Every(irma.RevocationParameters.RequestorUpdateInterval).Seconds().Do(func() {
		for credid, settings := range s.conf.RevocationSettings {
			if settings.Authority {
				continue
			}
			if err := s.conf.IrmaConfiguration.Revocation.SyncIfOld(credid, settings.Tolerance/2); err != nil {
				s.conf.Logger.Errorf("failed to update revocation database for %s", credid.String())
				_ = server.LogError(err)
			}
		}
	})

	s.stopScheduler = s.scheduler.Start()

	return s, nil
}

// HandlerFunc returns a http.HandlerFunc that handles the IRMA protocol
// with IRMA apps.
//
// Example usage:
//   http.HandleFunc("/irma/", irmaserver.HandlerFunc())
//
// The IRMA app can then perform IRMA sessions at https://example.com/irma.
func HandlerFunc() http.HandlerFunc {
	return s.HandlerFunc()
}
func (s *Server) HandlerFunc() http.HandlerFunc {
	if s.router != nil {
		return s.router.ServeHTTP
	}

	r := chi.NewRouter()
	s.router = r
	if s.conf.Verbose >= 2 {
		opts := server.LogOptions{Response: true, Headers: true, From: false, EncodeBinary: true}
		r.Use(server.LogMiddleware("client", opts))
	}

	r.Use(server.SizeLimitMiddleware)
	r.Use(server.TimeoutMiddleware([]string{"/statusevents", "/updateevents"}, server.WriteTimeout))

	notfound := &irma.RemoteError{Status: 404, ErrorName: string(server.ErrorInvalidRequest.Type)}
	notallowed := &irma.RemoteError{Status: 405, ErrorName: string(server.ErrorInvalidRequest.Type)}
	r.NotFound(errorWriter(notfound, server.WriteResponse))
	r.MethodNotAllowed(errorWriter(notallowed, server.WriteResponse))

	readOnlyEndpoints := []string{"/status", "/statusevents"}

	r.Route("/session/{clientToken}", func(r chi.Router) {
		r.Use(s.sessionGetMiddleware)
		r.Use(s.sessionLockMiddleware(readOnlyEndpoints))
		r.Use(s.sessionUpdateMiddleware)
		r.Delete("/", s.handleSessionDelete)
		r.Get("/status", s.handleSessionStatus)
		r.Get("/statusevents", s.handleSessionStatusEvents)
		r.Route("/frontend", func(r chi.Router) {
			r.Use(s.frontendMiddleware)
			r.Get("/status", s.handleFrontendStatus)
			r.Get("/statusevents", s.handleFrontendStatusEvents)
			r.Post("/options", s.handleFrontendOptionsPost)
			r.Post("/pairingcompleted", s.handleFrontendPairingCompleted)
		})
		r.Group(func(r chi.Router) {
			r.Use(s.cacheMiddleware)
			r.Get("/", s.handleSessionGet)
			r.Group(func(r chi.Router) {
				r.Use(s.pairingMiddleware)
				r.Get("/request", s.handleSessionGetRequest)
				r.Post("/commitments", s.handleSessionCommitments)
				r.Post("/proofs", s.handleSessionProofs)
			})
		})
	})
	r.Post("/session/{name}", s.handleStaticMessage)

	r.Route("/revocation/{id}", func(r chi.Router) {
		r.NotFound(errorWriter(notfound, server.WriteBinaryResponse))
		r.MethodNotAllowed(errorWriter(notallowed, server.WriteBinaryResponse))
		r.Get("/events/{counter:\\d+}/{min:\\d+}/{max:\\d+}", s.handleRevocationGetEvents)
		r.Get("/updateevents", s.handleRevocationUpdateEvents)
		r.Get("/update/{count:\\d+}", s.handleRevocationGetUpdateLatest)
		r.Get("/update/{count:\\d+}/{counter:\\d+}", s.handleRevocationGetUpdateLatest)
		r.Post("/issuancerecord/{counter:\\d+}", s.handleRevocationPostIssuanceRecord)
	})

	return s.router.ServeHTTP
}

// Stop the server.
func Stop() {
	s.Stop()
}
func (s *Server) Stop() {
	if err := s.conf.IrmaConfiguration.Revocation.Close(); err != nil {
		_ = server.LogWarning(err)
	}
	s.stopScheduler <- true
	s.sessions.stop()
}

// StartSession starts an IRMA session, running the handler on completion, if specified.
// The session requestorToken (the second return parameter) can be used in GetSessionResult()
// and CancelSession(). The session's frontendAuth (the third return parameter) is needed
// by frontend clients (i.e. browser libraries) to POST to the '/frontend' endpoints of the IRMA protocol.
// The request parameter can be an irma.RequestorRequest, or an irma.SessionRequest, or a
// ([]byte or string) JSON representation of one of those (for more details, see server.ParseSessionRequest().)
func StartSession(request interface{}, handler server.SessionHandler,
) (*irma.Qr, irma.RequestorToken, *irma.FrontendSessionRequest, error) {
	return s.StartSession(request, handler)
}
func (s *Server) StartSession(req interface{}, handler server.SessionHandler,
) (*irma.Qr, irma.RequestorToken, *irma.FrontendSessionRequest, error) {
	return s.startNextSession(req, handler, nil, "")
}
func (s *Server) startNextSession(
	req interface{}, handler server.SessionHandler, disclosed irma.AttributeConDisCon, FrontendAuth irma.FrontendAuthorization,
) (*irma.Qr, irma.RequestorToken, *irma.FrontendSessionRequest, error) {
	rrequest, err := server.ParseSessionRequest(req)
	if err != nil {
		return nil, "", nil, err
	}

	request := rrequest.SessionRequest()
	action := request.Action()

	if err := s.validateRequest(request); err != nil {
		return nil, "", nil, err
	}
	if action == irma.ActionIssuing {
		// Include the AttributeTypeIdentifiers of random blind attributes to each CredentialRequest.
		// This way, the client can check prematurely, i.e., before the session,
		// if it has the same random blind attributes in it's configuration.
		for _, cred := range request.(*irma.IssuanceRequest).Credentials {
			cred.RandomBlindAttributeTypeIDs = s.conf.IrmaConfiguration.CredentialTypes[cred.CredentialTypeID].RandomBlindAttributeNames()
		}

		if err := s.validateIssuanceRequest(request.(*irma.IssuanceRequest)); err != nil {
			return nil, "", nil, err
		}
	}

	pairingRecommended := false
	if rrequest.Base().NextSession != nil && rrequest.Base().NextSession.URL != "" {
		pairingRecommended = true
	} else if action == irma.ActionDisclosing {
		err := request.Disclosure().Disclose.Iterate(func(attr *irma.AttributeRequest) error {
			if attr.Value != nil {
				pairingRecommended = true
			}
			return nil
		})
		if err != nil {
			return nil, "", nil, err
		}
	} else {
		// For issuing and signing actions, we always recommend pairing.
		pairingRecommended = true
	}

	request.Base().DevelopmentMode = !s.conf.Production
	session, err := s.newSession(action, rrequest, disclosed, FrontendAuth)
	if err != nil {
		return nil, "", nil, err
	}
	s.conf.Logger.WithFields(logrus.Fields{"action": action, "session": session.RequestorToken}).Infof("Session started")
	if s.conf.Logger.IsLevelEnabled(logrus.DebugLevel) {
		s.conf.Logger.
			WithFields(logrus.Fields{"session": session.RequestorToken, "clienttoken": session.ClientToken}).
			Info("Session request: ", server.ToJson(rrequest))
	} else {
		s.conf.Logger.
			WithFields(logrus.Fields{"session": session.RequestorToken}).
			Info("Session request (purged of attribute values): ", server.ToJson(purgeRequest(rrequest)))
	}
<<<<<<< HEAD
	if handler != nil {
		s.handlers[session.RequestorToken] = handler
	}
=======
	session.handler = handler
>>>>>>> 4962cf59
	return &irma.Qr{
			Type: action,
			URL:  s.conf.URL + "session/" + string(session.ClientToken),
		},
		session.RequestorToken,
		&irma.FrontendSessionRequest{
			Authorization:      session.FrontendAuth,
			PairingRecommended: pairingRecommended,
			MinProtocolVersion: minFrontendProtocolVersion,
			MaxProtocolVersion: maxFrontendProtocolVersion,
		},
		nil
}

// GetSessionResult retrieves the result of the specified IRMA session.
func GetSessionResult(requestorToken irma.RequestorToken) (*server.SessionResult, error) {
	return s.GetSessionResult(requestorToken)
}
func (s *Server) GetSessionResult(requestorToken irma.RequestorToken) (*server.SessionResult, error) {
	session, err := s.sessions.get(requestorToken)
	if err != nil {
		return nil, err
	}
	return session.Result, nil
}

// GetRequest retrieves the request submitted by the requestor that started the specified IRMA session.
func GetRequest(requestorToken irma.RequestorToken) (irma.RequestorRequest, error) {
	return s.GetRequest(requestorToken)
}
func (s *Server) GetRequest(requestorToken irma.RequestorToken) (irma.RequestorRequest, error) {
	session, err := s.sessions.get(requestorToken)
	if err != nil {
		return nil, err
	}
	return session.Rrequest, nil
}

// CancelSession cancels the specified IRMA session.
func CancelSession(requestorToken irma.RequestorToken) error {
	return s.CancelSession(requestorToken)
}
func (s *Server) CancelSession(requestorToken irma.RequestorToken) error {
	session, err := s.sessions.get(requestorToken)
	if err != nil {
		return err
	}

	// lock session
	err = s.sessions.lock(session)
	if err != nil {
		return err
	}
	defer func() { _ = s.sessions.unlock(session) }()

	session.handleDelete()
	err = session.sessions.update(session)
	if err != nil {
		return server.LogError(err)
	}
	return nil
}

// SetFrontendOptions requests a change of the session frontend options at the server.
// Returns the updated session options struct. Frontend options can only be
// changed when the client is not connected yet. Otherwise an error is returned.
// Options that are not specified in the request, keep their old value.
func SetFrontendOptions(requestorToken irma.RequestorToken, request *irma.FrontendOptionsRequest) (*irma.SessionOptions, error) {
	return s.SetFrontendOptions(requestorToken, request)
}
func (s *Server) SetFrontendOptions(requestorToken irma.RequestorToken, request *irma.FrontendOptionsRequest) (*irma.SessionOptions, error) {
	session, err := s.sessions.get(requestorToken)
	if err != nil {
		return nil, err
	}
	options, err := session.updateFrontendOptions(request)
	if err != nil {
		return nil, err
	}
	err = session.sessions.update(session)
	if err != nil {
		return nil, server.LogError(err)
	}
	return options, nil
}

// PairingCompleted completes pairing between the irma client and the frontend. Returns
// an error when no client is actually connected.
func PairingCompleted(requestorToken irma.RequestorToken) error {
	return s.PairingCompleted(requestorToken)
}
func (s *Server) PairingCompleted(requestorToken irma.RequestorToken) error {
	session, err := s.sessions.get(requestorToken)
	if err != nil {
		return err
	}
	err = session.pairingCompleted()
	if err != nil {
		return err
	}
	err = session.sessions.update(session)
	if err != nil {
		return server.LogError(err)
	}
	return nil
}

// Revoke revokes the earlier issued credential specified by key. (Can only be used if this server
// is the revocation server for the specified credential type and if the corresponding
// issuer private key is present in the server configuration.)
func Revoke(credid irma.CredentialTypeIdentifier, key string, issued time.Time) error {
	return s.Revoke(credid, key, issued)
}
func (s *Server) Revoke(credid irma.CredentialTypeIdentifier, key string, issued time.Time) error {
	return s.conf.IrmaConfiguration.Revocation.Revoke(credid, key, issued)
}

// SubscribeServerSentEvents subscribes the HTTP client to server sent events on status updates
// of the specified IRMA session.
func SubscribeServerSentEvents(w http.ResponseWriter, r *http.Request, token string, requestor bool) error {
	return s.SubscribeServerSentEvents(w, r, token, requestor)
}
func (s *Server) SubscribeServerSentEvents(w http.ResponseWriter, r *http.Request, token string, requestor bool) error {
	if !s.conf.EnableSSE {
		server.WriteResponse(w, nil, &irma.RemoteError{
			Status:      500,
			Description: "Server sent events disabled",
			ErrorName:   "SSE_DISABLED",
		})
		s.conf.Logger.Info("GET /statusevents: endpoint disabled (see --sse in irma server -h)")
		return nil
	}

	var session *session
	var storeError error
	if requestor {
		requestorToken, e := irma.ParseRequestorToken(token)
		if e != nil {
			return server.LogError(e)
		}
		session, storeError = s.sessions.get(requestorToken)
	} else {
		clientToken, e := irma.ParseClientToken(token)
		if e != nil {
			return server.LogError(e)
		}
		session, storeError = s.sessions.clientGet(clientToken)
	}
	if storeError != nil {
		if _, ok := storeError.(*RedisError); ok {
			// In no flow, you should end up with an storeError. If you do, be alarmed!
			// Only the Redis session store implementation actively uses these errors. As the Redis session store
			// currently cannot be used in combination with SSE, there should be no storeError here.
			// Furthermore, the specific storeError is already logged in `session.go` and does not have
			// to be logged again.
			return server.LogError(errors.Errorf("unexpectedly triggered error when trying to receive session %s", token))
		} else {
			return storeError
		}
	}
	if session.Status.Finished() {
		return server.LogError(errors.Errorf("can't subscribe to server sent events of finished session %s", token))
	}

	// The EventSource.onopen Javascript callback is not consistently called across browsers (Chrome yes, Firefox+Safari no).
	// However, when the SSE connection has been opened the webclient needs some signal so that it can early detect SSE failures.
	// So we manually send an "open" event. Unfortunately:
	// - we need to give the webclient that connected just now some time, otherwise it will miss the "open" event
	// - the "open" event also goes to all other webclients currently listening, as we have no way to send this
	//   event to just the webclient currently listening. (Thus the handler of this "open" event must be idempotent.)
	go func() {
		time.Sleep(200 * time.Millisecond)
		s.serverSentEvents.SendMessage("session/"+token, sse.NewMessage("", "", "open"))
		s.serverSentEvents.SendMessage("frontendsession/"+token, sse.NewMessage("", "", "open"))
	}()
	s.serverSentEvents.ServeHTTP(w, r)
	return nil
}

// SessionStatus retrieves a channel on which the current session status of the specified
// IRMA session can be retrieved.
func SessionStatus(requestorToken irma.RequestorToken) (chan irma.ServerStatus, error) {
	return s.SessionStatus(requestorToken)
}
func (s *Server) SessionStatus(requestorToken irma.RequestorToken) (chan irma.ServerStatus, error) {
	session, err := s.sessions.get(requestorToken)
	if err != nil {
		return nil, err
	}

	statusChan := make(chan irma.ServerStatus, 4)
	statusChan <- session.Status
	session.statusChannels = append(session.statusChannels, statusChan)
	return statusChan, nil
}<|MERGE_RESOLUTION|>--- conflicted
+++ resolved
@@ -49,19 +49,8 @@
 	conf.IrmaConfiguration.Revocation.ServerSentEvents = e
 
 	s := &Server{
-<<<<<<< HEAD
 		conf:             conf,
 		scheduler:        gocron.NewScheduler(),
-		handlers:         make(map[irma.RequestorToken]server.SessionHandler),
-=======
-		conf:      conf,
-		scheduler: gocron.NewScheduler(),
-		sessions: &memorySessionStore{
-			requestor: make(map[irma.RequestorToken]*session),
-			client:    make(map[irma.ClientToken]*session),
-			conf:      conf,
-		},
->>>>>>> 4962cf59
 		serverSentEvents: e,
 	}
 
@@ -272,13 +261,7 @@
 			WithFields(logrus.Fields{"session": session.RequestorToken}).
 			Info("Session request (purged of attribute values): ", server.ToJson(purgeRequest(rrequest)))
 	}
-<<<<<<< HEAD
-	if handler != nil {
-		s.handlers[session.RequestorToken] = handler
-	}
-=======
 	session.handler = handler
->>>>>>> 4962cf59
 	return &irma.Qr{
 			Type: action,
 			URL:  s.conf.URL + "session/" + string(session.ClientToken),
