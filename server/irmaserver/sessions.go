--- conflicted
+++ resolved
@@ -31,15 +31,7 @@
 	conf           *server.Configuration
 	request        irma.SessionRequest
 	statusChannels []chan irma.ServerStatus
-<<<<<<< HEAD
-=======
-	responseCache  responseCache
 	handler        server.SessionHandler
-
-	clientAuth irma.ClientAuthorization
-	lastActive time.Time
-	result     *server.SessionResult
->>>>>>> 4962cf59
 
 	sessionData
 }
