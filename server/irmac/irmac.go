// Required to be main when building a shared library
package main

import "C"

import (
	"bytes"
	"context"
	"encoding/base64"
	"encoding/json"
	irma "github.com/privacybydesign/irmago"
	"io/ioutil"
	"net/http"
	"net/http/httptest"

	irma "github.com/privacybydesign/irmago"

	"github.com/privacybydesign/irmago/server"
	"github.com/privacybydesign/irmago/server/irmaserver"
)

var s *irmaserver.Server

//export Initialize
func Initialize(IrmaConfiguration *C.char) *C.char {
	if IrmaConfiguration == nil {
		return C.CString("Missing IrmaConfiguration.")
	}

	// Build the configuration structure
	conf := new(server.Configuration)
	err := json.Unmarshal([]byte(C.GoString(IrmaConfiguration)), conf)
	if err != nil {
		return C.CString(err.Error())
	}
	if conf.EnableSSE {
		return C.CString("SSE is not supported")
	}

	// Run the actual core function
	s, err = irmaserver.New(conf)

	// And properly return any errors
	if err == nil {
		return nil
	} else {
		return C.CString(err.Error())
	}
}

//export StartSession
func StartSession(requestString *C.char) (r *C.char) {
	// Create struct for return information
	result := struct {
		IrmaQr          string
		RequestorToken  string
		FrontendRequest *irma.FrontendSessionRequest
		Error           string
	}{}
	defer func() {
		j, _ := json.Marshal(result)
		r = C.CString(string(j))
	}()

	// Check that we have required input
	if requestString == nil {
		result.Error = "Missing request string."
		return
	}

	// Run the actual core function
	qr, requestorToken, frontendRequest, err := s.StartSession(C.GoString(requestString), nil)

	// And properly return the result
	if err != nil {
		result.Error = err.Error() // return the core error
		return
	}
	qrJson, err := json.Marshal(qr)
	if err != nil {
		result.Error = err.Error() // return encoding error
		return
	}
	// return actual results
	result.IrmaQr = string(qrJson)
	result.RequestorToken = string(requestorToken)
	result.FrontendRequest = frontendRequest
	return
}

//export GetSessionResult
func GetSessionResult(token *C.char) (r *C.char) {
	// Create struct for return information
	result := struct {
		SessionResult *server.SessionResult
		Error         string
	}{}
	defer func() {
		j, e := json.Marshal(result)
		if e != nil {
			// encoding error, should never occur
			panic(e)
		}
		r = C.CString(string(j))
	}()

	// Check that we have required input
	if token == nil {
		return nil
	}

	// Run the actual core function
<<<<<<< HEAD
	var err error
	result.SessionResult, err = s.GetSessionResult(C.GoString(token))
=======
	result := s.GetSessionResult(irma.RequestorToken(C.GoString(token)))
>>>>>>> 0c153a97

	// And properly return results
	if err != nil {
		result.Error = err.Error()
		return
	}
	return
}

//export GetRequest
func GetRequest(token *C.char) (r *C.char) {
	// Create struct for return information
	result := struct {
		RequestorRequestResult irma.RequestorRequest
		Error                  string
	}{}
	defer func() {
		j, e := json.Marshal(result)
		if e != nil {
			// encoding error, should never occur
			panic(e)
		}
		r = C.CString(string(j))
	}()

	// Check that we have required input
	if token == nil {
		return nil
	}

	// Run the core function
<<<<<<< HEAD
	var err error
	result.RequestorRequestResult, err = s.GetRequest(C.GoString(token))
=======
	result := s.GetRequest(irma.RequestorToken(C.GoString(token)))
>>>>>>> 0c153a97

	// And properly return results
	if err != nil {
		result.Error = err.Error()
		return
	}
	return
}

//export CancelSession
func CancelSession(token *C.char) *C.char {
	// Check that we have required input
	if token == nil {
		return C.CString("Missing token.")
	}

	// Run the core function
	err := s.CancelSession(irma.RequestorToken(C.GoString(token)))

	if err != nil {
		return C.CString(err.Error())
	}
	return nil
}

//export HandleProtocolMessage
func HandleProtocolMessage(path *C.char, method *C.char, headers *C.char, message *C.char) (r *C.char) {
	// Space for result
	result := struct {
		Status        int
		Body          string
		Headers       map[string][]string
		SessionResult *server.SessionResult
	}{}
	defer func() {
		j, _ := json.Marshal(result)
		r = C.CString(string(j))
	}()

	// Check input
	if path == nil || method == nil || message == nil {
		result.Status = 500
		return
	}

	// Extract headers
	var headerMap map[string][]string
	err := json.Unmarshal([]byte(C.GoString(headers)), &headerMap)
	if err != nil {
		result.Status = 500
		result.Body = err.Error()
		return
	}

	// Prepare return values
	status, body, returnheaders, sesresult, err := handle(C.GoString(path), C.GoString(method), headerMap, []byte(C.GoString(message)))

	if err != nil {
		result.Status = 500
		result.Body = err.Error()
		return
	}

	if returnheaders.Get("Content-Type") != "application/json" {
		body = []byte(base64.StdEncoding.EncodeToString(body))
	}

	result.Status = status
	result.Body = string(body)
	result.Headers = returnheaders
	result.SessionResult = sesresult

	return
}

func handle(
	url string,
	method string,
	headers map[string][]string,
	message []byte,
) (int, []byte, http.Header, *server.SessionResult, error) {
	// construct request
	r := httptest.NewRequest(method, url, bytes.NewReader(message))
	for key, hs := range headers {
		for _, h := range hs {
			r.Header.Add(key, h)
		}
	}
	result := &server.SessionResult{}
	ctx := context.WithValue(r.Context(), "sessionresult", result)

	// perform request
	w := httptest.NewRecorder()
	s.HandlerFunc().ServeHTTP(w, r.WithContext(ctx))

	// read response body
	b, err := ioutil.ReadAll(w.Result().Body)
	if err != nil {
		return 0, nil, nil, nil, err
	}
	if result.Token == "" {
		result = nil
	}
	return w.Code, b, w.Header(), result, nil
}

// Required to build a shared library
func main() {}<|MERGE_RESOLUTION|>--- conflicted
+++ resolved
@@ -13,8 +13,6 @@
 	"net/http"
 	"net/http/httptest"
 
-	irma "github.com/privacybydesign/irmago"
-
 	"github.com/privacybydesign/irmago/server"
 	"github.com/privacybydesign/irmago/server/irmaserver"
 )
@@ -110,12 +108,8 @@
 	}
 
 	// Run the actual core function
-<<<<<<< HEAD
 	var err error
-	result.SessionResult, err = s.GetSessionResult(C.GoString(token))
-=======
-	result := s.GetSessionResult(irma.RequestorToken(C.GoString(token)))
->>>>>>> 0c153a97
+	result.SessionResult, err = s.GetSessionResult(irma.RequestorToken(C.GoString(token)))
 
 	// And properly return results
 	if err != nil {
@@ -147,12 +141,8 @@
 	}
 
 	// Run the core function
-<<<<<<< HEAD
 	var err error
-	result.RequestorRequestResult, err = s.GetRequest(C.GoString(token))
-=======
-	result := s.GetRequest(irma.RequestorToken(C.GoString(token)))
->>>>>>> 0c153a97
+	result.RequestorRequestResult, err = s.GetRequest(irma.RequestorToken(C.GoString(token)))
 
 	// And properly return results
 	if err != nil {
